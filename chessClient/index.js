
let flag = false;
let lessonFlag = false;
let isLesson = false;
let lessonStarted = false;
let lessonBoard = "";
let lessonEnd = "";
let endSquare = "";
let previousEndSquare = "";
var squareClass = "square-55d63";
var $board = $("#myBoard");
var board = null;
var currentState = new Chess();
var whiteSquareGrey = "#eebe7bf7";
var blackSquareGrey = "#ae5716d6";

var serverStartNotified = false;

var eventMethod = window.addEventListener ? "addEventListener" : "attachEvent";
var eventer = window[eventMethod];
var messageEvent = eventMethod == "attachEvent" ? "onmessage" : "message";

var mentor = "";
var student = "";
var role = "student";

var playerColor;

var freemoveFlag = false;

var myMouseX;
var myMouseY;
const mouseImage = 'img/cursor.png';

var opponentMouseX = 0;
var opponentMouseY = 0;

// Listen for mouse position change 
document.addEventListener('mousemove', (event) => {
  myMouseX = event.clientX;
  myMouseY = event.clientY;

  if (mentor && student)
  {
    sendMouseXY();
  }
});

// Update the position of the other players mouse
function updateOpponentMouseXY() {
  const img = document.getElementById("cursor");
    
  // Set absolute position values (top and left in pixels)
  img.style.top = `${opponentMouseY}px`;
  img.style.left = `${opponentMouseX}px`;
}

// References to chess piece images
const chessPieceFolder = 'img/chesspieces/wikipedia/';

const chessImages = {
  bB: 'bB.png', // Black Bishop
  bK: 'bK.png', // Black King
  bN: 'bN.png', // Black Knight
  bP: 'bP.png', // Black Pawn
  bQ: 'bQ.png', // Black Queen
  bR: 'bR.png', // Black Rook
  wB: 'wB.png', // White Bishop
  wK: 'wK.png', // White King
  wN: 'wN.png', // White Knight
  wP: 'wP.png', // White Pawn
  wQ: 'wQ.png', // White Queen
  wR: 'wR.png', // White Rook
};

function getChessPieceImage(peice)
{
  chessString = chessPieceFolder + chessImages[peice];
  return chessString;
}


const socket = io('http://localhost:3001');


let defaultFEN = "rnbqkbnr/pppppppp/8/8/8/8/PPPPPPPP/RNBQKBNR";

letParentKnow();

function removeGreySquares() {
  $("#myBoard .square-55d63").css("background", "");
  $("#myBoard .square-55d63").css("background-image", "");
  $("#myBoard .square-55d63").css("background-position", "");
}

function greySquare(square) {
  var $square = $("#myBoard .square-" + square);

  var background = whiteSquareGrey;
  if ($square.hasClass("black-3c85d")) {
    background = blackSquareGrey;
  }

  $square.css("background", background);
  $square.css("background-position", "center");
  $square.css("background-image", "url('img/chesspieces/wikipedia/dot.png')");
}
<<<<<<< HEAD

function sendNewGame()
{
  console.log("starting new game with server")
  var data = {"mentor": mentor, "student": student, "role": role};
  console.log(data);
  socket.emit("newgame", JSON.stringify(data));
}

function sendMove(from, to)
{
  console.log("sending move to server");
  var data = {"mentor": mentor, "student": student, "role": role, "from": from, "to": to};
  console.log(data);
  socket.emit("move", JSON.stringify(data));
}


function sendEndGame()
{
  console.log("sending end game to server");
  var data = {"mentor": mentor, "student": student, "role": role};
  console.log(data);
  socket.emit("endgame", JSON.stringify(data));
}

function sendMouseXY()
{
  let data = {"x":myMouseX, "y":myMouseY, "mentor":mentor, "student":student};
  socket.emit('mousexy', JSON.stringify(data));
}


function sendLastMove(from, to) {
  let data = {"from":from, "to":to, "mentor":mentor, "student":student};
  socket.emit('lastmove', JSON.stringify(data));
}

function sendHighLight(from, to) {
  console.log("sending highlihgt");
  let data = {"from":from, "to":to, "mentor":mentor, "student":student};
  socket.emit('highlight', JSON.stringify(data));
}

function sendUndo()
{
  console.log("sending undo to server");
  var data = {"mentor": mentor, "student": student, "role": role};
  console.log(data);
  socket.emit("undo", JSON.stringify(data));
}

function sendRemoveGrey() { 
  var data = {"mentor": mentor, "student": student};
  socket.emit("removegrey", JSON.stringify(data)); 
}

function sendGreySquare(to)
{
  var data = {"mentor": mentor, "student": student, "to": to};
  socket.emit("addgrey", JSON.stringify(data)); 
}

function sendPieceDrag(piece)
{
  console.log("sending drag");
  var data = {"mentor": mentor, "student": student, "piece": piece};
  socket.emit("piecedrag", JSON.stringify(data)); 
}

function sendPieceDrop()
{
  console.log("sending drop");
  var data = {"mentor": mentor, "student": student};
  socket.emit("piecedrop", JSON.stringify(data)); 
}


// Handle boardstate message from the client
socket.on('boardstate', (msg) => {
    parsedMsg = JSON.parse(msg);
    console.log(parsedMsg);

    // update state of chess board
    console.log(currentState);
    console.log(currentState.fen());
    currentState = new Chess(parsedMsg.boardState);


    // setting player color 
    if (parsedMsg.color)
    { 
      // setting player color for turn keeping 
      playerColor = parsedMsg.color[0];
      console.log(playerColor);

      // setting chess board orientation
      config.orientation = parsedMsg.color;
      board = Chessboard("myBoard", config);
=======
// Listen to message from parent window
eventer(
  messageEvent,
  (e) => {
    console.log("client event: ", e); // uncomment for debugging
    let data = JSON.parse(e.data);
    lessonFlag = data.lessonFlag;
    if (lessonFlag == true) {
      isLesson = true;
>>>>>>> 06495e0d
    }

    // update visuals of chessboard
    board.position(currentState.fen());
});

socket.on('piecedrag', (msg) => {

  console.log('recieved piece drag');
  parsedMsg = JSON.parse(msg);

  // Change the image of the cursor back to default
  cursor = document.getElementById('cursor');
  pieceImage = getChessPieceImage(parsedMsg.piece);

  console.log(pieceImage);
  console.log(parsedMsg.piece);

  cursor.src = pieceImage;

});

socket.on('piecedrop', () => {

  console.log('recieved piece drop');

  // Change the image of the cursor back to default
  cursor = document.getElementById('cursor');
  cursor.src = mouseImage;

});

socket.on('highlight', (msg) => {
  // Highlight the anticipated space
  console.log("highlight recieved")
  parsedMsg = JSON.parse(msg);
  highlightMove(parsedMsg.from, parsedMsg.to, 'nextMove');

});

socket.on('addgrey', (msg) => {

  // Highlight the last moved spaces
  parsedMsg = JSON.parse(msg);
  greySquare(parsedMsg.to);

});

socket.on('removegrey', () => {
  removeGreySquares();
});

// handle change of opponents mousexy
socket.on('mousexy', (msg)=>{
  let parsedMsg = JSON.parse(msg);
  
  let viewportWidth = window.innerWidth;
  let viewportHeight = window.innerHeight;

  if (parsedMsg.x && parsedMsg.y)
  {  
    opponentMouseX = (-1 * parsedMsg.x) + viewportWidth - 28;
    opponentMouseY = (-1 * parsedMsg.y) + viewportHeight - 28;
    
    updateOpponentMouseXY();
  }

});

// Handle reset message from the client
socket.on('reset', () => {
  // reload page
  location.reload();
  deleteAllCookies();
  console.log("resetting board");
});

// Handle lastmove message from the client
socket.on('lastmove', (msg) => {
  // Highlight the last moved spaces
  parsedMsg = JSON.parse(msg);
  highlightMove(parsedMsg.from, parsedMsg.to, "lastmove");

});

// Deletes all cookies on iframe
function deleteAllCookies() {
  const cookies = document.cookie.split(";");

  for (let cookie of cookies) {
      const cookieName = cookie.split("=")[0].trim();
      deleteCookie(cookieName);
  }
}


// Listen to message from parent window
window.addEventListener('message', (e) => {

    // parse message
    let data = JSON.parse(e.data);


    
    // get command from parent and send to server
    var command = data.command;
    if (command == "newgame") { sendNewGame(); }
    else if (command == "endgame") {
      // delete game on server
      sendEndGame(); 
      
    }
    else if (command == "userinfo") {
      mentor = data.mentor;
      student = data.student;
      role = data.role;
      console.log(data);
    } else if (command == "undo") { sendUndo(); }


    // get and set lessonflag
    lessonFlag = data.lessonFlag;
    if (lessonFlag == true) {
      isLesson = true;
    }

    // if this is a lesson, setup lesson
    if (isLesson == true) {
      endSquare = data.endSquare;
      lessonBoard = data.boardState;
      lessonEnd = data.endState;

      if (
        (data.color === "black" || data.color === "white") &&
        data.color !== playerColor
      ) {
        playerColor = data.color;
        console.log("data.color: " + data.color);
        console.log("setting orientation to: " + playerColor);
        board.orientation(playerColor);
      }

      previousEndSquare = data.previousEndSquare;

      if (previousEndSquare !== "") {
        $board.find(".square-" + previousEndSquare).removeClass("highlight");
      }

      if (lessonStarted == false) {
        var lessonConfig = {
          draggable: true,
          showNotation: true,
          position: lessonBoard,
          onDragStart: onDragStart,
          onDrop: onDrop,
          onMouseoutSquare: onMouseoutSquare,
          onMouseoverSquare: onMouseoverSquare,
          onSnapEnd: onSnapEnd,
        };
        board = Chessboard("myBoard", lessonConfig);
        // var overlay = new ChessboardArrows('board_wrapper');
        lessonStarted = true;
        currentState.load(lessonBoard);
      } else {
        board.position(data.boardState);
        currentState.load(data.boardState);
        updateStatus();
      }

      $board.find(".square-" + endSquare).addClass("highlight");
    } else if (data.boardState == defaultFEN) {
      currentState = new Chess();
    }
    /*
    if (isLesson == false) {
      playerColor = data.color;
      board.orientation(playerColor);
      currentState.load(data.boardState);
      board.position(data.boardState);
      updateStatus();
    }
      */

    /*
    // console.log("client evenet: ", e); // uncomment for debugging
    

    // move a piece if it's a move message
    if ("from" in data && "to" in data) {
      currentState.move({ from: data.from, to: data.to });

      // move highlight
      highlightMove(data.from, data.to);

      updateStatus();
      sendToParent(currentState.fen());
    }

    // highlight message
    if ("highlightFrom" in data && "highlightTo" in data) {
      highlightMove(data.highlightFrom, data.highlightTo);
    }

      */
  },
  false,
);

function highlightMove(from, to, style) {
  $board.find("." + squareClass).removeClass(style);
  if (from !== "remove" || to !== "remove") {
    $board.find(".square-" + from).addClass(style);
    $board.find(".square-" + to).addClass(style);
  }
}

function flip() {
  board.flip();
}


function letParentKnow() {
  if (flag === false) {
    parent.postMessage("ReadyToRecieve", "*");
  }
  flag = true;
}

function onDragStart(source, piece, position, orientation) {
   
  // if freeplay mode is off
  if (!freemoveFlag)
  {
      
    // if it's your turn
    if (playerColor == currentState.turn())
      {
        
        

        // do not pick up pieces if the game is over
        if (isLesson == false) {
          if (currentState.game_over()) {
            sendGameOver();
            return false;
          }
        }
    
        if (playerColor === "black") {
          if (piece.search(/^w/) !== -1) return false;
        } else if (playerColor === "white") {
          if (piece.search(/^b/) !== -1) return false;
        }
    
        // only pick up pieces for the side to move
        if (
          (currentState.turn() === "w" && piece.search(/^b/) !== -1) ||
          (currentState.turn() === "b" && piece.search(/^w/) !== -1)
        ) {
          return false;
        }

        sendPieceDrag(piece);
      }
  }
  else 
  {
    return true;
  }
  
}

function onDrop(source, target, draggedPieceSource) {
  removeGreySquares();
  sendPieceDrop();
  
  // if we're not in freeplay
  if (!freemoveFlag)
  {
      
    // see if the move is legal
    var move = currentState.move({
      from: source,
      to: target,
      promotion: "q", // NOTE: always promote to a queen for example simplicity
    });

    // illegal move
    if (move === null) {return "snapback"}
    // legal move
    else {sendMove(source, target)};

    if (isLesson == false) {
      if (currentState.game_over()) {
        sendGameOver();
      }
    }

    // move highlight
    highlightMove(source, target, 'lastmove');
    // move highlight of mentor/student
    sendLastMove(source, target);

    updateStatus();
    sendToParent(`piece-${draggedPieceSource}`);
    sendToParent(
      JSON.stringify({
        from: source,
        to: target,
      }),
    );
    sendToParent(`target:${move.to}`);
    sendToParent(currentState.fen());
  }
}
// To add possible move suggestion on chessboard
function onMouseoverSquare(square, piece) {
  if (playerColor == currentState.turn())
  {
    // get list of possible moves for this square
    var moves = currentState.moves({
      square: square,
      verbose: true,
    });

    // exit if there are no moves available for this square
    if (moves.length === 0) return;

    // highlight the possible squares for this piece
    for (var i = 0; i < moves.length; i++) {
      greySquare(moves[i].to);
      sendGreySquare(moves[i].to);
    }
  }
}
// To remove possible move suggestion on chessboard
function onMouseoutSquare(square, piece) {
  removeGreySquares();
  sendRemoveGrey();
}

function sendToParent(fen) {
  parent.postMessage(fen, "*");
}

// update the board position after the piece snap
// for castling, en passant, pawn promotion
function onSnapEnd() {
  board.position(currentState.fen());
}

function updateStatus() {
  var status = "";

  var moveColor = "White";

  if (currentState.turn() === "b") {
    moveColor = "Black";
  }

  // checkmate?
  if (isLesson == false) {
    if (currentState.in_checkmate()) {
      status = "Game over, " + moveColor + " is in checkmate.";
      sendCheckmate();
    }

    // draw?
    else if (currentState.in_draw()) {
      status = "Game over, drawn position";
      sendDraw();
    }
  }

  // game still on
  else {
    status = moveColor + " to move";

    // check?
    if (currentState.in_check()) {
      status += ", " + moveColor + " is in check";
    }
  }
}

function sendGameOver() {
  parent.postMessage("gameOver", "*");
}

function sendDraw() {
  parent.postMessage("draw", "*");
}

function sendCheckmate() {
  parent.postMessage("checkmate", "*");
}

// chessboard arrows
var ChessboardArrows = function (
  id,
  RES_FACTOR = 2,
  COLOUR = "rgb(0, 128,0,1)",
) {
  const NUM_SQUARES = 8;
  var resFactor,
    colour,
    drawCanvas,
    drawContext,
    primaryCanvas,
    primaryContext,
    initialPoint,
    mouseDown;

  resFactor = RES_FACTOR;
  colour = COLOUR;

  // drawing canvas
  drawCanvas = document.getElementById("drawing_canvas");
  drawContext = changeResolution(drawCanvas, resFactor);
  setContextStyle(drawContext);

  // primary canvas
  primaryCanvas = document.getElementById("primary_canvas");
  primaryContext = changeResolution(primaryCanvas, resFactor);
  setContextStyle(primaryContext);

  // setup mouse event callbacks
  var board = document.getElementById(id);
  board.addEventListener("mousedown", function (event) {
    onMouseDown(event);
  });
  board.addEventListener("mouseup", function (event) {
    onMouseUp(event);
  });
  board.addEventListener("mousemove", function (event) {
    onMouseMove(event);
  });
  board.addEventListener(
    "contextmenu",
    function (e) {
      e.preventDefault();
    },
    false,
  );

  // initialise vars
  initialPoint = { x: null, y: null };
  finalPoint = { x: null, y: null };
  arrowWidth = 15;
  mouseDown = false;

  // source: https://stackoverflow.com/questions/808826/draw-arrow-on-canvas-tag
  function drawArrow(context, fromx, fromy, tox, toy, r) {
    var x_center = tox;
    var y_center = toy;
    var angle, x, y;

    context.beginPath();

    angle = Math.atan2(toy - fromy, tox - fromx);
    x = r * Math.cos(angle) + x_center;
    y = r * Math.sin(angle) + y_center;

    context.moveTo(x, y);

    angle += (1 / 3) * (2 * Math.PI);
    x = r * Math.cos(angle) + x_center;
    y = r * Math.sin(angle) + y_center;

    context.lineTo(x, y);

    angle += (1 / 3) * (2 * Math.PI);
    x = r * Math.cos(angle) + x_center;
    y = r * Math.sin(angle) + y_center;

    context.lineTo(x, y);
    context.closePath();
    context.fill();
  }

  function getMousePos(canvas, evt) {
    var rect = canvas.getBoundingClientRect();
    return {
      x: Q(evt.clientX - rect.left),
      y: Q(evt.clientY - rect.top),
    };
  }

  function setContextStyle(context) {
    context.strokeStyle = context.fillStyle = colour;
    context.lineJoin = "butt";
  }

  function onMouseDown(event) {
    if (event.which == 3) {
      // right click
      mouseDown = true;
      initialPoint = finalPoint = getMousePos(drawCanvas, event);
      drawCircle(
        drawContext,
        initialPoint.x,
        initialPoint.y,
        primaryCanvas.width / (resFactor * NUM_SQUARES * 2) - 1,
      );
    }
  }

  function onMouseUp(event) {
    if (event.which == 3) {
      // right click
      mouseDown = false;
      // if starting position == ending position, draw a circle to primary canvas
      if (initialPoint.x == finalPoint.x && initialPoint.y == finalPoint.y) {
        drawCircle(
          primaryContext,
          initialPoint.x,
          initialPoint.y,
          primaryCanvas.width / (resFactor * NUM_SQUARES * 2) - 1,
        ); // reduce radius of square by 1px
      }
      // otherwise draw an arrow
      else {
        drawArrowToCanvas(primaryContext);
      }
      drawContext.clearRect(0, 0, drawCanvas.width, drawCanvas.height);
    } else if (event.which == 1) {
      // left click
      // clear canvases
      drawContext.clearRect(0, 0, drawCanvas.width, drawCanvas.height);
      primaryContext.clearRect(0, 0, primaryCanvas.width, primaryCanvas.height);
    }
  }

  function onMouseMove(event) {
    finalPoint = getMousePos(drawCanvas, event);

    if (!mouseDown) return;
    if (initialPoint.x == finalPoint.x && initialPoint.y == finalPoint.y)
      return;

    drawContext.clearRect(0, 0, drawCanvas.width, drawCanvas.height);
    drawArrowToCanvas(drawContext);
  }

  function drawArrowToCanvas(context) {
    // offset finalPoint so the arrow head hits the center of the square
    var xFactor, yFactor, offsetSize;
    if (finalPoint.x == initialPoint.x) {
      yFactor = Math.sign(finalPoint.y - initialPoint.y) * arrowWidth;
      xFactor = 0;
    } else if (finalPoint.y == initialPoint.y) {
      xFactor = Math.sign(finalPoint.x - initialPoint.x) * arrowWidth;
      yFactor = 0;
    } else {
      // find delta x and delta y to achieve hypotenuse of arrowWidth
      slope_mag = Math.abs(
        (finalPoint.y - initialPoint.y) / (finalPoint.x - initialPoint.x),
      );
      xFactor =
        (Math.sign(finalPoint.x - initialPoint.x) * arrowWidth) /
        Math.sqrt(1 + Math.pow(slope_mag, 2));
      yFactor =
        Math.sign(finalPoint.y - initialPoint.y) *
        Math.abs(xFactor) *
        slope_mag;
    }

    // draw line
    context.beginPath();
    context.lineCap = "round";
    context.lineWidth = 8;
    context.moveTo(initialPoint.x, initialPoint.y);
    context.lineTo(finalPoint.x - xFactor, finalPoint.y - yFactor);
    context.stroke();

    // draw arrow head
    drawArrow(
      context,
      initialPoint.x,
      initialPoint.y,
      finalPoint.x - xFactor,
      finalPoint.y - yFactor,
      arrowWidth,
    );
  }

  function Q(x, d) {
    // mid-tread quantiser
    d = primaryCanvas.width / (resFactor * NUM_SQUARES);
    return d * (Math.floor(x / d) + 0.5);
  }

  function drawCircle(context, x, y, r) {
    context.beginPath();
    context.lineWidth = 4;
    context.arc(x, y, r, 0, 2 * Math.PI);
    context.stroke();
  }

  // source: https://stackoverflow.com/questions/14488849/higher-dpi-graphics-with-html5-canvas
  function changeResolution(canvas, scaleFactor) {
    // Set up CSS size.
    canvas.style.width = canvas.style.width || canvas.width + "px";
    canvas.style.height = canvas.style.height || canvas.height + "px";

    // Resize canvas and scale future draws.
    canvas.width = Math.ceil(canvas.width * scaleFactor);
    canvas.height = Math.ceil(canvas.height * scaleFactor);
    var ctx = canvas.getContext("2d");
    ctx.scale(scaleFactor, scaleFactor);
    return ctx;
  }
};
var config = {
  draggable: true,
  showNotation: true,
  position: "start",
  orientation: "white",
  onDragStart: onDragStart,
  onDrop: onDrop,
  onMouseoutSquare: onMouseoutSquare,
  onMouseoverSquare: onMouseoverSquare,
  onSnapEnd: onSnapEnd,
};

if (isLesson == false) {
  board = Chessboard("myBoard", config);
  // var overlay = new ChessboardArrows('board_wrapper');
}

$(window).resize(board.resize);

updateStatus();<|MERGE_RESOLUTION|>--- conflicted
+++ resolved
@@ -105,7 +105,6 @@
   $square.css("background-position", "center");
   $square.css("background-image", "url('img/chesspieces/wikipedia/dot.png')");
 }
-<<<<<<< HEAD
 
 function sendNewGame()
 {
@@ -205,17 +204,6 @@
       // setting chess board orientation
       config.orientation = parsedMsg.color;
       board = Chessboard("myBoard", config);
-=======
-// Listen to message from parent window
-eventer(
-  messageEvent,
-  (e) => {
-    console.log("client event: ", e); // uncomment for debugging
-    let data = JSON.parse(e.data);
-    lessonFlag = data.lessonFlag;
-    if (lessonFlag == true) {
-      isLesson = true;
->>>>>>> 06495e0d
     }
 
     // update visuals of chessboard
@@ -313,9 +301,10 @@
 
 
 // Listen to message from parent window
-window.addEventListener('message', (e) => {
-
-    // parse message
+eventer(
+  messageEvent,
+  (e) => {
+    console.log("client event: ", e); // uncomment for debugging
     let data = JSON.parse(e.data);
 
 
