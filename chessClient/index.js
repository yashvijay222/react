let flag = false;
let lessonFlag = false;
let isLesson = false;
let lessonStarted = false;
let lessonBoard = "";
let lessonEnd = "";
let endSquare = "";
let previousEndSquare = "";
var squareClass = "square-55d63";
var $board = $("#myBoard");
var board = null;
var currentState = new Chess();
var whiteSquareGrey = "#eebe7bf7";
var blackSquareGrey = "#ae5716d6";

var serverStartNotified = false;

var eventMethod = window.addEventListener ? "addEventListener" : "attachEvent";
var eventer = window[eventMethod];
var messageEvent = eventMethod == "attachEvent" ? "onmessage" : "message";

var mentor = "";
var student = "";
var role = "student";

var playerColor;

var freemoveFlag = false;

var myMouseX;
var myMouseY;
const mouseImage = 'img/cursor.png';

var opponentMouseX = 0;
var opponentMouseY = 0;

var nextPuzzleMove = [];

// Listen for mouse position change 
document.addEventListener('mousemove', (event) => {
  myMouseX = event.clientX;
  myMouseY = event.clientY;

  if (mentor && student)
  {
    sendMouseXY();
  }
});

// Update the position of the other players mouse
function updateOpponentMouseXY() {
  const img = document.getElementById("cursor");
    
  // Set absolute position values (top and left in pixels)
  img.style.top = `${opponentMouseY}px`;
  img.style.left = `${opponentMouseX}px`;
}

// References to chess piece images
const chessPieceFolder = 'img/chesspieces/wikipedia/';

const chessImages = {
  bB: 'bB.png', // Black Bishop
  bK: 'bK.png', // Black King
  bN: 'bN.png', // Black Knight
  bP: 'bP.png', // Black Pawn
  bQ: 'bQ.png', // Black Queen
  bR: 'bR.png', // Black Rook
  wB: 'wB.png', // White Bishop
  wK: 'wK.png', // White King
  wN: 'wN.png', // White Knight
  wP: 'wP.png', // White Pawn
  wQ: 'wQ.png', // White Queen
  wR: 'wR.png', // White Rook
};

function getChessPieceImage(peice)
{
  chessString = chessPieceFolder + chessImages[peice];
  return chessString;
}


const socket = io('http://localhost:3001');


let defaultFEN = "rnbqkbnr/pppppppp/8/8/8/8/PPPPPPPP/RNBQKBNR";

letParentKnow();

function removeGreySquares() {
  $("#myBoard .square-55d63").css("background", "");
  $("#myBoard .square-55d63").css("background-image", "");
  $("#myBoard .square-55d63").css("background-position", "");
}

function greySquare(square) {
  var $square = $("#myBoard .square-" + square);

  var background = whiteSquareGrey;
  if ($square.hasClass("black-3c85d")) {
    background = blackSquareGrey;
  }

  $square.css("background", background);
  $square.css("background-position", "center");
  $square.css("background-image", "url('img/chesspieces/wikipedia/dot.png')");
}

function sendNewGame()
{
  console.log("starting new game with server")
  var data = {"mentor": mentor, "student": student, "role": role};
  console.log(data);
  socket.emit("newgame", JSON.stringify(data));
}

function sendMove(from, to)
{
  console.log("sending move to server");
  var data = {"mentor": mentor, "student": student, "role": role, "from": from, "to": to};
  console.log(data);
  socket.emit("move", JSON.stringify(data));
}


function sendEndGame()
{
  console.log("sending end game to server");
  var data = {"mentor": mentor, "student": student, "role": role};
  console.log(data);
  socket.emit("endgame", JSON.stringify(data));
}

function sendMouseXY()
{
  let data = {"x":myMouseX, "y":myMouseY, "mentor":mentor, "student":student};
  socket.emit('mousexy', JSON.stringify(data));
}


function sendLastMove(from, to) {
  let data = {"from":from, "to":to, "mentor":mentor, "student":student};
  socket.emit('lastmove', JSON.stringify(data));
}

function sendHighLight(from, to) {
  console.log("sending highlihgt");
  let data = {"from":from, "to":to, "mentor":mentor, "student":student};
  socket.emit('highlight', JSON.stringify(data));
}

function sendUndo()
{
  console.log("sending undo to server");
  var data = {"mentor": mentor, "student": student, "role": role};
  console.log(data);
  socket.emit("undo", JSON.stringify(data));
}

function sendRemoveGrey() { 
  var data = {"mentor": mentor, "student": student};
  socket.emit("removegrey", JSON.stringify(data)); 
}

function sendGreySquare(to)
{
  var data = {"mentor": mentor, "student": student, "to": to};
  socket.emit("addgrey", JSON.stringify(data)); 
}

function sendPieceDrag(piece)
{
  console.log("sending drag");
  var data = {"mentor": mentor, "student": student, "piece": piece};
  socket.emit("piecedrag", JSON.stringify(data)); 
}

function sendPieceDrop()
{
  console.log("sending drop");
  var data = {"mentor": mentor, "student": student};
  socket.emit("piecedrop", JSON.stringify(data)); 
}


// Handle boardstate message from the client
socket.on('boardstate', (msg) => {
    parsedMsg = JSON.parse(msg);
    console.log(parsedMsg);

    // update state of chess board
    console.log(currentState);
    console.log(currentState.fen());
    currentState = new Chess(parsedMsg.boardState);


    // setting player color 
    if (parsedMsg.color)
    { 
      // setting player color for turn keeping 
      playerColor = parsedMsg.color;
      console.log(playerColor);

      // setting chess board orientation
      config.orientation = parsedMsg.color;
      board = Chessboard("myBoard", config);
    }

    // update visuals of chessboard
    board.position(currentState.fen());
});

socket.on('piecedrag', (msg) => {

  console.log('recieved piece drag');
  parsedMsg = JSON.parse(msg);

  // Change the image of the cursor back to default
  cursor = document.getElementById('cursor');
  pieceImage = getChessPieceImage(parsedMsg.piece);

  console.log(pieceImage);
  console.log(parsedMsg.piece);

  cursor.src = pieceImage;

});

socket.on('piecedrop', () => {

  console.log('recieved piece drop');

  // Change the image of the cursor back to default
  cursor = document.getElementById('cursor');
  cursor.src = mouseImage;

});

socket.on('highlight', (msg) => {
  // Highlight the anticipated space
  console.log("highlight recieved")
  parsedMsg = JSON.parse(msg);
  highlightMove(parsedMsg.from, parsedMsg.to, 'nextMove');

});

socket.on('addgrey', (msg) => {

  // Highlight the last moved spaces
  parsedMsg = JSON.parse(msg);
  greySquare(parsedMsg.to);

});

socket.on('removegrey', () => {
  removeGreySquares();
});

// handle change of opponents mousexy
socket.on('mousexy', (msg)=>{
  let parsedMsg = JSON.parse(msg);
  
  let viewportWidth = window.innerWidth;
  let viewportHeight = window.innerHeight;

  if (parsedMsg.x && parsedMsg.y)
  {  
    opponentMouseX = (-1 * parsedMsg.x) + viewportWidth - 28;
    opponentMouseY = (-1 * parsedMsg.y) + viewportHeight - 28;
    
    updateOpponentMouseXY();
  }

});

// Handle reset message from the client
socket.on('reset', () => {
  // reload page
  location.reload();
  deleteAllCookies();
  console.log("resetting board");
});

// Handle lastmove message from the client
socket.on('lastmove', (msg) => {
  // Highlight the last moved spaces
  parsedMsg = JSON.parse(msg);
  highlightMove(parsedMsg.from, parsedMsg.to, "lastmove");

});

// Deletes all cookies on iframe
function deleteAllCookies() {
  const cookies = document.cookie.split(";");

  for (let cookie of cookies) {
      const cookieName = cookie.split("=")[0].trim();
      deleteCookie(cookieName);
  }
}


// Listen to message from parent window
eventer(
  messageEvent,
  (e) => {
    console.log("client event: ", e); // uncomment for debugging
    let data = JSON.parse(e.data);

<<<<<<< HEAD
    console.log("Apache recieved: ", data);

    // move a piece
    // used to move a piece in puzzles
    if ("from" in data && "to" in data && "nextMove" in data) {
      var source = data.from;
      var target = data.to;
      nextPuzzleMove = data.nextMove;
      
      currentState.move({from: source, to:target});
      sendMove(source,target);

      // move highlight
      highlightMove(data.from, data.to, "lastmove");

      updateStatus();
      board.position(currentState.fen());
      sendToParent(currentState.fen());
    }
    
=======
>>>>>>> 882312f2
    // get command from parent and send to server
    var command = data.command;
    if (command == "newgame") { sendNewGame(); }
    else if (command == "endgame") {
      // delete game on server
      sendEndGame(); 
      
    }
    else if (command == "userinfo") {
      mentor = data.mentor;
      student = data.student;
      role = data.role;
      console.log(data);
    } else if (command == "undo") { sendUndo(); }

    // check if puzzle
    if (data.PuzzleId) {
      console.log("loading puzzle: ", data.PuzzleId);
      currentState.load(data.FEN);
      board.position(data.FEN);

      // find the starting color
      var activeColor = data.FEN.split(" ")[1];
      // the computer makes the first move
      // change board orientation accordingly
      // i.e. if active color is w, then player is black, and vice versa
      if (activeColor === 'w'){
        board.orientation('black');
      }
      else{
        board.orientation('white');
      }

      sendToParent(currentState.fen());
    }

    // get and set lessonflag
    lessonFlag = data.lessonFlag;
    if (lessonFlag == true) {
      isLesson = true;
    }

    // move a piece if it's a move message
    if ("from" in data && "to" in data) {
      game.move({ from: data.from, to: data.to });

      // move highlight
      highlightMove(data.from, data.to);

      updateStatus();
      sendToParent(game.fen());
    }

    // highlight message
    if ("highlightFrom" in data && "highlightTo" in data) {
      highlightMove(data.highlightFrom, data.highlightTo);
    }

    if ("clearhighlight" in data) {
      $board.find("." + squareClass).removeClass("lastmove");;
    }

    // if this is a lesson, setup lesson
    if (isLesson == true) {
      endSquare = data.endSquare;
      lessonBoard = data.boardState;
      lessonEnd = data.endState;

      if (
        (data.color === "black" || data.color === "white") &&
        data.color !== playerColor
      ) {
        playerColor = data.color;
        console.log("data.color: " + data.color);
        console.log("setting orientation to: " + playerColor);
        board.orientation(playerColor);
      }

      previousEndSquare = data.previousEndSquare;

      if (previousEndSquare !== "") {
        $board.find(".square-" + previousEndSquare).removeClass("highlight");
      }

      if (lessonStarted == false) {
        var lessonConfig = {
          draggable: true,
          showNotation: true,
          position: lessonBoard,
          onDragStart: onDragStart,
          onDrop: onDrop,
          onMouseoutSquare: onMouseoutSquare,
          onMouseoverSquare: onMouseoverSquare,
          onSnapEnd: onSnapEnd,
        };
        board = Chessboard("myBoard", lessonConfig);
        // var overlay = new ChessboardArrows('board_wrapper');
        lessonStarted = true;
        currentState.load(lessonBoard);
      } else {
        board.position(data.boardState);
        currentState.load(data.boardState);
        updateStatus();
      }

      $board.find(".square-" + endSquare).addClass("highlight");
    } else if (data.boardState == defaultFEN) {
      currentState = new Chess();
    }
    
    if (isLesson == false) {
      playerColor = data.color;
      board.orientation(playerColor);
      currentState.load(data.boardState);
      board.position(data.boardState);
      updateStatus();
    }
<<<<<<< HEAD
      */

    // highlight message
    // if ("highlightFrom" in data && "highlightTo" in data) {
    //   highlightMove(data.highlightFrom, data.highlightTo);
    // }

    
=======
      
>>>>>>> 882312f2
  },
  false,
);

function highlightMove(from, to, style) {
  $board.find("." + squareClass).removeClass(style);
  if (from !== "remove" || to !== "remove") {
    $board.find(".square-" + from).addClass(style);
    $board.find(".square-" + to).addClass(style);
  }
}

function flip() {
  board.flip();
}


function letParentKnow() {
  if (flag === false) {
    parent.postMessage("ReadyToRecieve", "*");
  }
  flag = true;
}

function onDragStart(source, piece, position, orientation) {
   
  // if freeplay mode is off
  if (!freemoveFlag)
  {
      
    // if it's your turn
    if (playerColor[0] == currentState.turn())
      {

        // do not pick up pieces if the game is over
        if (isLesson == false) {
          if (currentState.game_over()) {
            sendGameOver();
            return false;
          }
        }
    
        if (playerColor === "black") {
          if (piece.search(/^w/) !== -1) return false;
        } else if (playerColor === "white") {
          if (piece.search(/^b/) !== -1) return false;
        }
    
        // only pick up pieces for the side to move
        if (
          (currentState.turn() === "w" && piece.search(/^b/) !== -1) ||
          (currentState.turn() === "b" && piece.search(/^w/) !== -1)
        ) {
          return false;
        }

        sendPieceDrag(piece);
      }
  }
  else 
  {
    return true;
  }
  
}

function onDrop(source, target, draggedPieceSource) {
  removeGreySquares();
  sendPieceDrop();
  
  // if we're not in freeplay
  if (!freemoveFlag)
  {
    
    // if we're doing a puzzle, check if the move is correct
    if (nextPuzzleMove.length == 2) {
      // incorrect move, snapback
      if (source !== nextPuzzleMove[0] || target !== nextPuzzleMove[1]) {
        return "snapback";
      }
      // correct move, clear the next expected move
      else
        nextPuzzleMove = [];
    }

    // see if the move is legal
    var move = currentState.move({
      from: source,
      to: target,
      promotion: "q", // NOTE: always promote to a queen for example simplicity
    });

    // illegal move
    if (move === null) {return "snapback"}
    // legal move
    else {sendMove(source, target)};

    if (isLesson == false) {
      if (currentState.game_over()) {
        sendGameOver();
      }
    }

    // move highlight
    highlightMove(source, target, 'lastmove');
    // move highlight of mentor/student
    sendLastMove(source, target);

    updateStatus();
    sendToParent(`piece-${draggedPieceSource}`);
    sendToParent(
      JSON.stringify({
        from: source,
        to: target,
      }),
    );
    sendToParent(`target:${move.to}`);
    sendToParent(currentState.fen());
  }
}
// To add possible move suggestion on chessboard
function onMouseoverSquare(square, piece) {
  if (playerColor[0] == currentState.turn())
  {
    // get list of possible moves for this square
    var moves = currentState.moves({
      square: square,
      verbose: true,
    });

    // exit if there are no moves available for this square
    if (moves.length === 0) return;

    // highlight the possible squares for this piece
    for (var i = 0; i < moves.length; i++) {
      greySquare(moves[i].to);
      sendGreySquare(moves[i].to);
    }
  }
}
// To remove possible move suggestion on chessboard
function onMouseoutSquare(square, piece) {
  removeGreySquares();
  sendRemoveGrey();
}

function sendToParent(fen) {
  parent.postMessage(fen, "*");
}

// update the board position after the piece snap
// for castling, en passant, pawn promotion
function onSnapEnd() {
  board.position(currentState.fen());
}

function updateStatus() {
  var status = "";

  var moveColor = "White";

  if (currentState.turn() === "b") {
    moveColor = "Black";
  }

  // checkmate?
  if (isLesson == false) {
    if (currentState.in_checkmate()) {
      status = "Game over, " + moveColor + " is in checkmate.";
      sendCheckmate();
    }

    // draw?
    else if (currentState.in_draw()) {
      status = "Game over, drawn position";
      sendDraw();
    }
  }

  // game still on
  else {
    status = moveColor + " to move";

    // check?
    if (currentState.in_check()) {
      status += ", " + moveColor + " is in check";
    }

    if(currentState.game_over()){
      if (currentState.in_check() && moveColor == "Black") {
        parent.postMessage("won:white", "*");
      } else if (currentState.in_check() && moveColor == "Black") {
        parent.postMessage("won:black", "*");
      } else {
        parent.postMessage("restart", "*");
      }
    }
  }
}

function sendGameOver() {
  parent.postMessage("gameOver", "*");
}

function sendDraw() {
  parent.postMessage("draw", "*");
}

function sendCheckmate() {
  parent.postMessage("checkmate", "*");
}

// chessboard arrows
var ChessboardArrows = function (
  id,
  RES_FACTOR = 2,
  COLOUR = "rgb(0, 128,0,1)",
) {
  const NUM_SQUARES = 8;
  var resFactor,
    colour,
    drawCanvas,
    drawContext,
    primaryCanvas,
    primaryContext,
    initialPoint,
    mouseDown;

  resFactor = RES_FACTOR;
  colour = COLOUR;

  // drawing canvas
  drawCanvas = document.getElementById("drawing_canvas");
  drawContext = changeResolution(drawCanvas, resFactor);
  setContextStyle(drawContext);

  // primary canvas
  primaryCanvas = document.getElementById("primary_canvas");
  primaryContext = changeResolution(primaryCanvas, resFactor);
  setContextStyle(primaryContext);

  // setup mouse event callbacks
  var board = document.getElementById(id);
  board.addEventListener("mousedown", function (event) {
    onMouseDown(event);
  });
  board.addEventListener("mouseup", function (event) {
    onMouseUp(event);
  });
  board.addEventListener("mousemove", function (event) {
    onMouseMove(event);
  });
  board.addEventListener(
    "contextmenu",
    function (e) {
      e.preventDefault();
    },
    false,
  );

  // initialise vars
  initialPoint = { x: null, y: null };
  finalPoint = { x: null, y: null };
  arrowWidth = 15;
  mouseDown = false;

  // source: https://stackoverflow.com/questions/808826/draw-arrow-on-canvas-tag
  function drawArrow(context, fromx, fromy, tox, toy, r) {
    var x_center = tox;
    var y_center = toy;
    var angle, x, y;

    context.beginPath();

    angle = Math.atan2(toy - fromy, tox - fromx);
    x = r * Math.cos(angle) + x_center;
    y = r * Math.sin(angle) + y_center;

    context.moveTo(x, y);

    angle += (1 / 3) * (2 * Math.PI);
    x = r * Math.cos(angle) + x_center;
    y = r * Math.sin(angle) + y_center;

    context.lineTo(x, y);

    angle += (1 / 3) * (2 * Math.PI);
    x = r * Math.cos(angle) + x_center;
    y = r * Math.sin(angle) + y_center;

    context.lineTo(x, y);
    context.closePath();
    context.fill();
  }

  function getMousePos(canvas, evt) {
    var rect = canvas.getBoundingClientRect();
    return {
      x: Q(evt.clientX - rect.left),
      y: Q(evt.clientY - rect.top),
    };
  }

  function setContextStyle(context) {
    context.strokeStyle = context.fillStyle = colour;
    context.lineJoin = "butt";
  }

  function onMouseDown(event) {
    if (event.which == 3) {
      // right click
      mouseDown = true;
      initialPoint = finalPoint = getMousePos(drawCanvas, event);
      drawCircle(
        drawContext,
        initialPoint.x,
        initialPoint.y,
        primaryCanvas.width / (resFactor * NUM_SQUARES * 2) - 1,
      );
    }
  }

  function onMouseUp(event) {
    if (event.which == 3) {
      // right click
      mouseDown = false;
      // if starting position == ending position, draw a circle to primary canvas
      if (initialPoint.x == finalPoint.x && initialPoint.y == finalPoint.y) {
        drawCircle(
          primaryContext,
          initialPoint.x,
          initialPoint.y,
          primaryCanvas.width / (resFactor * NUM_SQUARES * 2) - 1,
        ); // reduce radius of square by 1px
      }
      // otherwise draw an arrow
      else {
        drawArrowToCanvas(primaryContext);
      }
      drawContext.clearRect(0, 0, drawCanvas.width, drawCanvas.height);
    } else if (event.which == 1) {
      // left click
      // clear canvases
      drawContext.clearRect(0, 0, drawCanvas.width, drawCanvas.height);
      primaryContext.clearRect(0, 0, primaryCanvas.width, primaryCanvas.height);
    }
  }

  function onMouseMove(event) {
    finalPoint = getMousePos(drawCanvas, event);

    if (!mouseDown) return;
    if (initialPoint.x == finalPoint.x && initialPoint.y == finalPoint.y)
      return;

    drawContext.clearRect(0, 0, drawCanvas.width, drawCanvas.height);
    drawArrowToCanvas(drawContext);
  }

  function drawArrowToCanvas(context) {
    // offset finalPoint so the arrow head hits the center of the square
    var xFactor, yFactor, offsetSize;
    if (finalPoint.x == initialPoint.x) {
      yFactor = Math.sign(finalPoint.y - initialPoint.y) * arrowWidth;
      xFactor = 0;
    } else if (finalPoint.y == initialPoint.y) {
      xFactor = Math.sign(finalPoint.x - initialPoint.x) * arrowWidth;
      yFactor = 0;
    } else {
      // find delta x and delta y to achieve hypotenuse of arrowWidth
      slope_mag = Math.abs(
        (finalPoint.y - initialPoint.y) / (finalPoint.x - initialPoint.x),
      );
      xFactor =
        (Math.sign(finalPoint.x - initialPoint.x) * arrowWidth) /
        Math.sqrt(1 + Math.pow(slope_mag, 2));
      yFactor =
        Math.sign(finalPoint.y - initialPoint.y) *
        Math.abs(xFactor) *
        slope_mag;
    }

    // draw line
    context.beginPath();
    context.lineCap = "round";
    context.lineWidth = 8;
    context.moveTo(initialPoint.x, initialPoint.y);
    context.lineTo(finalPoint.x - xFactor, finalPoint.y - yFactor);
    context.stroke();

    // draw arrow head
    drawArrow(
      context,
      initialPoint.x,
      initialPoint.y,
      finalPoint.x - xFactor,
      finalPoint.y - yFactor,
      arrowWidth,
    );
  }

  function Q(x, d) {
    // mid-tread quantiser
    d = primaryCanvas.width / (resFactor * NUM_SQUARES);
    return d * (Math.floor(x / d) + 0.5);
  }

  function drawCircle(context, x, y, r) {
    context.beginPath();
    context.lineWidth = 4;
    context.arc(x, y, r, 0, 2 * Math.PI);
    context.stroke();
  }

  // source: https://stackoverflow.com/questions/14488849/higher-dpi-graphics-with-html5-canvas
  function changeResolution(canvas, scaleFactor) {
    // Set up CSS size.
    canvas.style.width = canvas.style.width || canvas.width + "px";
    canvas.style.height = canvas.style.height || canvas.height + "px";

    // Resize canvas and scale future draws.
    canvas.width = Math.ceil(canvas.width * scaleFactor);
    canvas.height = Math.ceil(canvas.height * scaleFactor);
    var ctx = canvas.getContext("2d");
    ctx.scale(scaleFactor, scaleFactor);
    return ctx;
  }
};
var config = {
  draggable: true,
  showNotation: true,
  position: "start",
  orientation: "white",
  onDragStart: onDragStart,
  onDrop: onDrop,
  onMouseoutSquare: onMouseoutSquare,
  onMouseoverSquare: onMouseoverSquare,
  onSnapEnd: onSnapEnd,
};

if (isLesson == false) {
  board = Chessboard("myBoard", config);
  // var overlay = new ChessboardArrows('board_wrapper');
}

$(window).resize(board.resize);

updateStatus();<|MERGE_RESOLUTION|>--- conflicted
+++ resolved
@@ -308,7 +308,6 @@
     console.log("client event: ", e); // uncomment for debugging
     let data = JSON.parse(e.data);
 
-<<<<<<< HEAD
     console.log("Apache recieved: ", data);
 
     // move a piece
@@ -329,8 +328,6 @@
       sendToParent(currentState.fen());
     }
     
-=======
->>>>>>> 882312f2
     // get command from parent and send to server
     var command = data.command;
     if (command == "newgame") { sendNewGame(); }
@@ -448,8 +445,6 @@
       board.position(data.boardState);
       updateStatus();
     }
-<<<<<<< HEAD
-      */
 
     // highlight message
     // if ("highlightFrom" in data && "highlightTo" in data) {
@@ -457,9 +452,7 @@
     // }
 
     
-=======
       
->>>>>>> 882312f2
   },
   false,
 );
