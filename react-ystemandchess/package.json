{
  "name": "react-ystemandchess",
  "version": "0.1.0",
  "private": true,
  "dependencies": {
    "@fortawesome/fontawesome-svg-core": "^6.7.2",
    "@fortawesome/free-solid-svg-icons": "^6.7.2",
    "@fortawesome/react-fontawesome": "^0.2.2",
    "@tabler/icons-react": "^3.33.0",
    "@testing-library/user-event": "^14.5.2",
    "axios": "^1.7.9",
<<<<<<< HEAD
    "chess.js": "^1.0.0-beta.8",
=======
    "chart.js": "^4.4.9",
    "chess.js": "^1.2.0",
>>>>>>> 882312f2
    "class-variance-authority": "^0.7.1",
    "clsx": "^2.1.1",
    "config": "^4.0.0",
    "express": "^4.21.2",
    "framer-motion": "^11.16.1",
    "js-cookie": "^3.0.5",
    "jsonwebtoken": "^9.0.2",
    "lucide-react": "^0.469.0",
    "react": "^18.3.1",
    "react-chartjs-2": "^5.3.0",
    "react-cookie": "^7.2.2",
    "react-dom": "^18.0.0",
    "react-element-to-jsx-string": "^15.0.0",
    "react-icons": "^5.5.0",
    "react-router": "^7.1.1",
    "react-router-dom": "^7.6.1",
    "react-scripts": "^5.0.1",
    "sweetalert2": "^11.22.0",
    "tailwind-merge": "^2.6.0",
    "tailwindcss-animate": "^1.0.7",
    "web-vitals": "^4.2.4"
  },
  "scripts": {
    "start": "react-scripts start",
    "build": "react-scripts build",
    "test": "react-scripts test",
    "eject": "react-scripts eject"
  },
  "eslintConfig": {
    "extends": [
      "react-app",
      "react-app/jest"
    ]
  },
  "browserslist": {
    "production": [
      ">0.2%",
      "not dead",
      "not op_mini all"
    ],
    "development": [
      "last 1 chrome version",
      "last 1 firefox version",
      "last 1 safari version"
    ]
  },
  "devDependencies": {
    "@babel/preset-env": "^7.27.2",
    "@babel/preset-react": "^7.27.1",
    "@babel/preset-typescript": "^7.27.1",
    "@svgr/webpack": "^8.1.0",
    "@testing-library/jest-dom": "^6.6.3",
    "@testing-library/react": "^16.3.0",
    "@types/config": "^3.3.5",
    "@types/jest": "^29.5.14",
    "@types/jsonwebtoken": "^9.0.7",
    "@types/mocha": "^10.0.10",
    "@types/react": "^19.1.6",
    "@types/react-dom": "^19.0.2",
    "@types/react-router-dom": "^5.3.3",
    "@types/testing-library__react": "^10.0.1",
    "autoprefixer": "^10.4.20",
    "babel-jest": "^30.0.0-beta.3",
    "postcss": "^8.4.49",
    "sass": "^1.83.1",
    "tailwindcss": "^3.4.17",
    "typescript": "^4.9.5",
    "util": "^0.12.5"
  },
  "volta": {
    "node": "14.21.3"
  }
}<|MERGE_RESOLUTION|>--- conflicted
+++ resolved
@@ -9,12 +9,8 @@
     "@tabler/icons-react": "^3.33.0",
     "@testing-library/user-event": "^14.5.2",
     "axios": "^1.7.9",
-<<<<<<< HEAD
-    "chess.js": "^1.0.0-beta.8",
-=======
     "chart.js": "^4.4.9",
     "chess.js": "^1.2.0",
->>>>>>> 882312f2
     "class-variance-authority": "^0.7.1",
     "clsx": "^2.1.1",
     "config": "^4.0.0",
