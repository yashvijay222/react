import "./LessonsStyle.css";
import { useNavigate } from "react-router";
import React, { useState, useEffect } from 'react';
import { environment } from "../../environments/environment";
import { getScenarioLength, getScenario} from "../Lessons/Scenarios";
import { useCookies } from "react-cookie";


// li onClick={() => navigate("/lessons", {state: {scenario: "Pawn", lesson: "Basic"}})}>Basic</li>

function ScenarioTemplate({ scenario, onClick }) { // You can pass down references, like onClick!
    return (
      <div className="item-template" onClick={onClick}>
        <div>{scenario.name}</div>
      </div>
    );
  }

  function LessonTemplate({ lesson, onClick }) {
    return (
      <div className="item-template" onClick={onClick}>
        <div>{lesson.name}</div>
      </div>
    );
  }

export default function LessonSelection() {
    const navigate = useNavigate();
    const [showScenarios, setShowScenarios] = useState(false);
    const [showLessons, setShowLessons] = useState(false);
    const [cookies] = useCookies(['piece', 'login']);
    const [selectedScenario, setSelectedScenario] = useState(null);
    const [selectedLesson, setSelectedLesson] = useState(null);
    const [unlockedLesson, setUnlockedLesson] = useState(0);

    const [errorText, setErrorText] = useState(null);
    const [errorFound, setErrorFound] = useState(false);
    
    const [scenarios, setScenarios] = useState([]);
    const [lessons, setLessons] = useState([]);
    const [lessonNum, setLessonNum] = useState(null);

    useEffect(() => {
        const scenarioList = [];
        for (let i = 6; i < getScenarioLength(); i++) {
            scenarioList.push(getScenario(i));
        }
        setScenarios(scenarioList);
    }, []);

    const getLessonNum = (scenario, lesson) => {
        console.log("!!!!!", scenario)
        console.log("!!!!!", lesson)
        for(let i = 0; i < getScenarioLength(); i++) {
            if (getScenario(i).name === scenario) {
                for(let j =0; j < getScenario(i).subSections.length; j++) {
                    if (getScenario(i).subSections[j].name === lesson) {
                        return j;
                    }
                }
                break;
            }
        }
        return -1;
    }

    const handleScenarioClick = (scenario) => {
        setShowLessons(false);
        setShowScenarios(false);
        setSelectedLesson(null);
        setSelectedLesson(null);
        setSelectedScenario(scenario);
    }

    const handleLessonClick = (lesson) => {
        setShowLessons(false);
        setShowScenarios(false);
        setSelectedLesson(lesson);
    }

    const handleSubmit = async () => {
        let unlocked = 0;
        if (selectedLesson == null || selectedScenario == null) {
            setErrorText("Select a scenario & lesson.");
            setErrorFound(true);
            return;
        }
        try {
            const response = await fetch(
            `${environment.urls.middlewareURL}/lessons/getCompletedLessonCount?piece=${selectedScenario}`,
            {
                method: 'GET',
                headers: { 'Authorization': `Bearer ${cookies.login}` }
            }
            );
            
            unlocked = await response.json();
            setUnlockedLesson(unlocked);
        } catch (error) {
            console.error('Error fetching lesson number:', error);
        }

        if (unlocked < getLessonNum(selectedScenario, selectedLesson) + 1) {
            setErrorText("You haven't unlocked this lesson yet!");
            setErrorFound(true);
        } else {
            return navigate("/learnings", {state: {piece: selectedScenario, lessonNum: getLessonNum(selectedScenario, selectedLesson)+1}});
        }
    }

    useEffect(() => {
    const lessonTable = []

    for(let i = 0; i < getScenarioLength(); i++) {
        if (getScenario(i).name === selectedScenario) {
            for(let j =0; j < getScenario(i).subSections.length; j++) {
                lessonTable.push(getScenario(i).subSections[j]);
            }
            break;
        }
    }
    setLessons(lessonTable);
    }, [selectedScenario])      
    return(
        <div className="whole-page">
            {errorFound && (
                <div className="errorBackground">
                    <div className="errorBox">
                        <div className="errorText">{errorText}</div>
                        <button onClick={() => {
                            setErrorFound(false);
                        }}>OK</button>
                    </div>
                </div>
            )}
            <div className="title">
                Lesson Selection
            </div>
            <div className="selector scenario-selector" onClick={() => {
                setShowScenarios(!showScenarios);
            }}>
                {selectedScenario || "Select a scenario."}
            </div>
            
            {showScenarios && (
                <div className="container scenario-container">
                    {scenarios.map((scenarioItem, index) => (
                        <ScenarioTemplate key={index} scenario={scenarioItem} onClick={() => handleScenarioClick(scenarioItem.name)}/>
                        // Use onClick = {() => function} if argument is needed, otherwise onClick = {function}.
                    ))}
                </div>
            )}
            
            <div className="selector lesson-selector" onClick={() => {
                setShowLessons(!showLessons);
            }}>
                {selectedLesson || "Select a lesson."}
            </div>
            {showLessons && (
                <div className="container scenario-container">
                    {lessons.map((lessonItem, index) => (
                        <LessonTemplate key={index} lesson={lessonItem} onClick={() => handleLessonClick(lessonItem.name)}/>
                    ))}
                </div>
            )}

<<<<<<< HEAD
            <button className="enterInfo" onClick={handleSubmit}>
=======
            <button className="enterInfo" onClick={() => {
                navigate("/lessons", {state: {piece: selectedScenario, lessonNum: getLessonNum(selectedScenario, selectedLesson)}});
            }}>
>>>>>>> b03fc91c
                Go!
            </button>
        </div>
    );
}<|MERGE_RESOLUTION|>--- conflicted
+++ resolved
@@ -164,13 +164,9 @@
                 </div>
             )}
 
-<<<<<<< HEAD
-            <button className="enterInfo" onClick={handleSubmit}>
-=======
             <button className="enterInfo" onClick={() => {
                 navigate("/lessons", {state: {piece: selectedScenario, lessonNum: getLessonNum(selectedScenario, selectedLesson)}});
             }}>
->>>>>>> b03fc91c
                 Go!
             </button>
         </div>
