import "./App.css";
import { BrowserRouter as Router, Route, Routes, Link } from "react-router-dom";
import NavBar from "./NavBar/NavBar";
import Home from "./Pages/Home/Home";
import Programs from "./Pages/Programs/Programs";
import Login from "./Pages/Login/Login";
<<<<<<< HEAD
import SignUp from "./Pages/SignUp/SignUp"
=======
>>>>>>> b33200dd
import Footer from "./Footer/Footer";

function App() {
  return (
    // All components need to be wrapped with the '<Router>' tag
    <Router>
      <div className="App">
        <NavBar>

        </NavBar>
        <Routes>

          <Route path="/" element={<Home></Home>}></Route>
          <Route path="/programs" element={<Programs></Programs>}>
            <Route></Route>
          </Route>
          <Route path="/login" element={<Login></Login>}></Route>
          <Route path="/signup" element={<SignUp />}></Route>
        </Routes>
      </div>

      <Footer></Footer>
    </Router>
  );
}

export default App;<|MERGE_RESOLUTION|>--- conflicted
+++ resolved
@@ -4,10 +4,7 @@
 import Home from "./Pages/Home/Home";
 import Programs from "./Pages/Programs/Programs";
 import Login from "./Pages/Login/Login";
-<<<<<<< HEAD
 import SignUp from "./Pages/SignUp/SignUp"
-=======
->>>>>>> b33200dd
 import Footer from "./Footer/Footer";
 
 function App() {
