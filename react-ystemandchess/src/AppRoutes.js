--- conflicted
+++ resolved
@@ -57,14 +57,12 @@
       />
       <Route path="/student" element={<Student/>} />
       <Route path="/mentor-profile" element={<MentorProfile />} />
-<<<<<<< HEAD
       <Route path="/student-profile" element={<StudentProfile />} />
       <Route path="/learnings" element={<LessonOverlay />} />
       <Route path="/play-nolog" element={<ChessFreePlay />} />
-=======
       <Route path="/student-profile" element={<UserProfile />} />
       {/* <Route path="/learnings" element={<LessonOverlay />} /> */}
->>>>>>> 79049fa5
+
     </Routes>
   );
 };
