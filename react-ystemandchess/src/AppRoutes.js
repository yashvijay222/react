// Imports for React Components/Pages
<<<<<<< HEAD
import { Route, Router, Routes } from "react-router-dom";
import Home from "./Pages/Home/Home";
import Programs from "./Pages/Programs/Programs";
import CSBenefitPage from "./Pages/About-Us/Benefit-of-CS/CSBenefitPage";
import ChessBenefitPage from "./Pages/About-Us/Benefit-of-Chess/ChessBenefitPage";
import MathTutBenefitPage from "./Pages/About-Us/Benefit-of-Math-tut/MathTutBenefitPage";
import MentoringBenefitPage from "./Pages/About-Us/Benefit-of-Mentoring/MentoringBenefitPage";
import Lessons from "./Pages/Lessons/Lessons";
import Login from "./Pages/Login/Login";
import SignUp from "./Pages/SignUp/SignUp";
import Mission from "./Pages/About-Us/Mission/Mission";
import SponsorsPartners from "./Pages/About-Us/SponsorsPartners/SponsorsPartners";
import Board from "./Pages/About-Us/Board/Board";
import Mentor from "./Pages/Mentor/Mentor";
import Financial from "./Pages/About-Us/Financial/Financial";
import StudentInventory from "./Pages/Student-Inventory/StudentInventory";
import ResetPassword from "./Pages/Reset-Password/reset-password";
import Student from "./Pages/Student/Student";
import MentorProfile from "./Pages/Mentor-Profile/MentorProfile";
import UserProfile from "./Pages/Student-Profile/UserProfile";
import AboutUs from "./Pages/About-Us/AboutUs/AboutUs"
=======
import { Route, Router, Routes } from 'react-router-dom';
import Home from './Pages/Home/Home';
import Programs from './Pages/Programs/Programs';
import CSBenefitPage from './Pages/About-Us/Benefit-of-CS/CSBenefitPage';
import ChessBenefitPage from './Pages/About-Us/Benefit-of-Chess/ChessBenefitPage';
import MathTutBenefitPage from './Pages/About-Us/Benefit-of-Math-tut/MathTutBenefitPage';
import MentoringBenefitPage from './Pages/About-Us/Benefit-of-Mentoring/MentoringBenefitPage';
import Lessons from './Pages/Lessons/Lessons';
import Login from './Pages/Login/Login';
import SignUp from './Pages/SignUp/SignUp';
import Mission from './Pages/About-Us/Mission/Mission';
import SponsorsPartners from './Pages/About-Us/SponsorsPartners/SponsorsPartners';
import Board from './Pages/About-Us/Board/Board';
import Mentor from './Pages/Mentor/Mentor';
import Financial from './Pages/About-Us/Financial/Financial';
import StudentInventory from './Pages/Student-Inventory/StudentInventory';
import ResetPassword from './Pages/Reset-Password/reset-password';
import Student from './Pages/Student/Student';
import MentorProfile from './Pages/Mentor-Profile/MentorProfile';
import UserProfile from './Pages/Student-Profile/UserProfile';
import SetPassword from './Pages/Set-Password/set-password';
>>>>>>> e6c6dfb9

// Variables and Mutable Data
import userPortraitImg from './images/user-portrait-placeholder.svg';
const userName = 'Nimesh Patel';

const AppRoutes = () => {
  // All components must be wrapped with the '<Route>' tag
  return (
    <Routes>
      <Route path='/' element={<Home />} />
      <Route path='/programs' element={<Programs />} />
      <Route path='/benefit-of-computer-science' element={<CSBenefitPage />} />
      <Route path='/benefit-of-chess' element={<ChessBenefitPage />} />
      <Route
        path='/benefit-of-math-tutoring'
        element={<MathTutBenefitPage />}
      />
      <Route path='/benefit-of-mentoring' element={<MentoringBenefitPage />} />
      <Route path='/login' element={<Login />} />
      <Route path='/signup' element={<SignUp />} />
      <Route path='/mission' element={<Mission />} />
      <Route path='/mentor' element={<Mentor />} />
      <Route path='/financial' element={<Financial />} />
      <Route path='/lessons' element={<Lessons />} />
      <Route path='/sponsors&partners' element={<SponsorsPartners />} />
      <Route path='/board' element={<Board />} />
      <Route path='/reset-password' element={<ResetPassword />} />
      <Route path='/set-password' element={<SetPassword />} />
      <Route
        path='/student-inventory'
        element={
          <StudentInventory
            userName={userName}
            userPortraitSrc={userPortraitImg}
          />
        }
      />
<<<<<<< HEAD
      <Route path="/student" element={<Student/>} />
      <Route path="/mentor-profile" element={<MentorProfile />} />
      <Route path="/student-profile" element={<UserProfile />} />
      <Route path="/about-us" element={<AboutUs />} />
=======
      <Route path='/student' element={<Student />} />
      <Route path='/mentor-profile' element={<MentorProfile />} />
      <Route path='/student-profile' element={<UserProfile />} />
>>>>>>> e6c6dfb9
      {/* <Route path="/learnings" element={<LessonOverlay />} /> */}
    </Routes>
  );
};

export default AppRoutes;<|MERGE_RESOLUTION|>--- conflicted
+++ resolved
@@ -1,5 +1,5 @@
 // Imports for React Components/Pages
-<<<<<<< HEAD
+
 import { Route, Router, Routes } from "react-router-dom";
 import Home from "./Pages/Home/Home";
 import Programs from "./Pages/Programs/Programs";
@@ -21,29 +21,7 @@
 import MentorProfile from "./Pages/Mentor-Profile/MentorProfile";
 import UserProfile from "./Pages/Student-Profile/UserProfile";
 import AboutUs from "./Pages/About-Us/AboutUs/AboutUs"
-=======
-import { Route, Router, Routes } from 'react-router-dom';
-import Home from './Pages/Home/Home';
-import Programs from './Pages/Programs/Programs';
-import CSBenefitPage from './Pages/About-Us/Benefit-of-CS/CSBenefitPage';
-import ChessBenefitPage from './Pages/About-Us/Benefit-of-Chess/ChessBenefitPage';
-import MathTutBenefitPage from './Pages/About-Us/Benefit-of-Math-tut/MathTutBenefitPage';
-import MentoringBenefitPage from './Pages/About-Us/Benefit-of-Mentoring/MentoringBenefitPage';
-import Lessons from './Pages/Lessons/Lessons';
-import Login from './Pages/Login/Login';
-import SignUp from './Pages/SignUp/SignUp';
-import Mission from './Pages/About-Us/Mission/Mission';
-import SponsorsPartners from './Pages/About-Us/SponsorsPartners/SponsorsPartners';
-import Board from './Pages/About-Us/Board/Board';
-import Mentor from './Pages/Mentor/Mentor';
-import Financial from './Pages/About-Us/Financial/Financial';
-import StudentInventory from './Pages/Student-Inventory/StudentInventory';
-import ResetPassword from './Pages/Reset-Password/reset-password';
-import Student from './Pages/Student/Student';
-import MentorProfile from './Pages/Mentor-Profile/MentorProfile';
-import UserProfile from './Pages/Student-Profile/UserProfile';
-import SetPassword from './Pages/Set-Password/set-password';
->>>>>>> e6c6dfb9
+
 
 // Variables and Mutable Data
 import userPortraitImg from './images/user-portrait-placeholder.svg';
@@ -81,16 +59,12 @@
           />
         }
       />
-<<<<<<< HEAD
+
       <Route path="/student" element={<Student/>} />
       <Route path="/mentor-profile" element={<MentorProfile />} />
       <Route path="/student-profile" element={<UserProfile />} />
       <Route path="/about-us" element={<AboutUs />} />
-=======
-      <Route path='/student' element={<Student />} />
-      <Route path='/mentor-profile' element={<MentorProfile />} />
-      <Route path='/student-profile' element={<UserProfile />} />
->>>>>>> e6c6dfb9
+
       {/* <Route path="/learnings" element={<LessonOverlay />} /> */}
     </Routes>
   );
