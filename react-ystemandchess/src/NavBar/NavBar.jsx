--- conflicted
+++ resolved
@@ -153,14 +153,10 @@
             </motion.div>
           )}
         </div>
-<<<<<<< HEAD
         <Link to="/mentor" className="links">
           Mentor
         </Link>
-        <Link to="#" className="links">
-=======
         <Link to="/lessons" className="links">
->>>>>>> 80d431fa
           Lessons/Play
         </Link>
         <Link to="/login" className="links">
